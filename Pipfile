--- conflicted
+++ resolved
@@ -17,12 +17,9 @@
 loguru = "*"
 xmltodict = "*"
 requests = "*"
-<<<<<<< HEAD
 rpy2 = "*"
-=======
 qtconsole = "*"
 pyqt5 = "*"
->>>>>>> 6ed20135
 
 [dev-packages]
 
